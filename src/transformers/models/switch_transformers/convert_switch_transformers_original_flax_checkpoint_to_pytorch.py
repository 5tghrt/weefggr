# coding=utf-8
# Copyright 2022 The HuggingFace Inc. team.
#
# Licensed under the Apache License, Version 2.0 (the "License");
# you may not use this file except in compliance with the License.
# You may obtain a copy of the License at
#
#     http://www.apache.org/licenses/LICENSE-2.0
#
# Unless required by applicable law or agreed to in writing, software
# distributed under the License is distributed on an "AS IS" BASIS,
# WITHOUT WARRANTIES OR CONDITIONS OF ANY KIND, either express or implied.
# See the License for the specific language governing permissions and
# limitations under the License.

"""Convert SwitchTransformersX checkpoints from the original repository to JAX/FLAX model."""

import argparse
import re

from t5x import checkpoints
from transformers import SwitchTransformersForConditionalGeneration, SwitchTransformersConfig
from transformers.modeling_flax_pytorch_utils import load_flax_weights_in_pytorch_model
<<<<<<< HEAD
from transformers.utils import logging
from transformers.utils.hub import get_file_from_repo

from t5x import checkpoints

logging.set_verbosity_info()

from flax.traverse_util import flatten_dict, unflatten_dict


MODEL_MAPPING = {
    "switch_base_8":["https://github.com/google/flaxformer/tree/main/flaxformer/t5x/configs/moe/models/switch_base.gin"],
    "switch_base_8":["https://github.com/google/flaxformer/tree/main/flaxformer/t5x/configs/moe/models/switch_base.gin"],
    "switch_base_8":["https://github.com/google/flaxformer/tree/main/flaxformer/t5x/configs/moe/models/switch_base.gin"],
    "switch_base_8":["https://github.com/google/flaxformer/tree/main/flaxformer/t5x/configs/moe/models/switch_base.gin"],
    "switch_base_8":["https://github.com/google/flaxformer/tree/main/flaxformer/t5x/configs/moe/models/switch_base.gin"],
    "switch_base_8":["https://github.com/google/flaxformer/tree/main/flaxformer/t5x/configs/moe/models/switch_base.gin"],
    "switch_base_8":["https://github.com/google/flaxformer/tree/main/flaxformer/t5x/configs/moe/models/switch_base.gin"],
    "switch_base_8":["https://github.com/google/flaxformer/tree/main/flaxformer/t5x/configs/moe/models/switch_base.gin"],
    "switch_base_8":["https://github.com/google/flaxformer/tree/main/flaxformer/t5x/configs/moe/models/switch_base.gin"],
    "switch_base_8":["https://github.com/google/flaxformer/tree/main/flaxformer/t5x/configs/moe/models/switch_base.gin"],
}

# should not include what is already done by the `from_pt` argument
=======

from flax.traverse_util import flatten_dict, unflatten_dict

>>>>>>> b9cac05d
MOE_LAYER_NAME_MAPPING = {
    "/attention/": "/0/SelfAttention/",
    "/self_attention/": "/0/SelfAttention/",
    "/encoder_decoder_attention/": "/1/EncDecAttention/",
    "value": "v",
    "query": "q",
    "key": "k",
    "out": "o",
    "pre_self_attention_layer_norm": "0/layer_norm",
    "pre_cross_attention_layer_norm": "1/layer_norm",
    "pre_attention_layer_norm": "1/layer_norm",
    "token_embedder": "shared",
    "encoder_norm": "final_layer_norm",
    "decoder_norm": "final_layer_norm",
    "relpos_bias/rel_embedding": "block/0/layer/0/SelfAttention/relative_attention_bias/weight",
    "router/router_weights/w/": "router/classifier/",
    "roer/roer_weights/w/": "router/classifier/",
<<<<<<< HEAD


=======
>>>>>>> b9cac05d
}

def rename_keys(s_dict):
    # 1. in HF T5, we have block.{x}.layer.{y}. which corresponds to layer.{x} in
    # the original model
    keys = list(s_dict.keys())
    for key in keys:
        layer_to_block_of_layer = r".*/layers_(\d+)"
        new_key = key
        if re.match(layer_to_block_of_layer, key):
            new_key = re.sub(r"layers_(\d+)", r"block/\1/layer", new_key)
            # s_dict[new_key] = s_dict.pop(key)

        layer_to_block_of_layer = r"(encoder|decoder)\/"

        if re.match(layer_to_block_of_layer, key):
            groups = re.match(layer_to_block_of_layer, new_key).groups()
            if groups[0] == "encoder":
                new_key = re.sub(r"/mlp/", r"/1/mlp/", new_key)
                new_key = re.sub(r"/pre_mlp_layer_norm/", r"/0/layer_norm/", new_key)

            elif groups[0] == "decoder":
                new_key = re.sub(r"/mlp/", r"/2/mlp/", new_key)
                new_key = re.sub(r"/pre_mlp_layer_norm/", r"/1/layer_norm/", new_key)

        # 2. Convert other classic mappings
        for old_key, temp_key in MOE_LAYER_NAME_MAPPING.items():
            if old_key in new_key:
                new_key = new_key.replace(old_key, temp_key)


        print(f"{key} -> {new_key}")
        s_dict[new_key] = s_dict.pop(key)

<<<<<<< HEAD
=======
    s_dict["encoder/block/0/layer/0/SelfAttention/relative_attention_bias/weight"] = s_dict["encoder/block/0/layer/0/SelfAttention/relative_attention_bias/weight"].T
    s_dict["decoder/block/0/layer/0/SelfAttention/relative_attention_bias/weight"] = s_dict["decoder/block/0/layer/0/SelfAttention/relative_attention_bias/weight"].T
>>>>>>> b9cac05d

    # 3. Take extra care of the EXPERTS layer
    for key in list(s_dict.keys()):
<<<<<<< HEAD
        if "expert" in key:

=======
        if "expert" in key:          
>>>>>>> b9cac05d
            num_experts = s_dict[key].shape[0]
            expert_weihts = s_dict[key]
            for idx in range(num_experts):
                s_dict[key.replace("expert/", f"experts/expert_{idx}/")] = expert_weihts[idx]
            s_dict.pop(key)
<<<<<<< HEAD

    return s_dict

GIN_TO_CONFIG_MAPPING = {
    "NUM_ENCODER_LAYERS":"num_layers",
    "NUM_DECODER_LAYERS":"num_decoder_layers",
    "NUM_HEADS":"num_heads",
    "HEAD_DIM":"d_kv",
    "EMBED_DIM":"d_model",
    "MLP_DIM":"d_ff",
    "NUM_EXPERTS":"num_experts",
    "NUM_SELECTED_EXPERTS":"num_selected_experts",
    "NUM_ENCODER_SPARSE_LAYERS":"num_sparse_encoder_layers",
    "NUM_DECODER_SPARSE_LAYERS":"num_sparse_decoder_layers",
    "EVAL_EXPERT_CAPACITY_FACTOR":"expert_capacity",
    "dense.MlpBlock.activations":"feed_forward_proj",

}

def convert_gin_to_config(gin_file):
    # Convert a google style config to the hugging face fromat
    import regex as re
    with open(gin_file, "r") as f:
        raw_gin = f.read()

    regex_match = re.findall(r"(.*) = ([0-9.]*)", raw_gin)
    args = {}
    for param, value in regex_match:
        if param in GIN_TO_CONFIG_MAPPING and value != "":
            args[GIN_TO_CONFIG_MAPPING[param]] = float(value)

    activation = re.findall(r"activations = \(\'(.*)\',\)", raw_gin)
    args[GIN_TO_CONFIG_MAPPING[activation]] = str(activation)
    config = SwitchTransformersConfig(**args)
    return config

def convert_flax_checkpoint_to_pytorch(flax_checkpoint_path, config_file, gin_file = None, pytorch_dump_path = "./"):
    # Initialise PyTorch model

    print(f"Loading flax weights from : {flax_checkpoint_path}")
    t5x_model = checkpoints.load_t5x_checkpoint(flax_checkpoint_path)

    if gin_file is not None:
        config = convert_gin_to_config(gin_file)
    else :
        config = SwitchTransformersConfig.from_pretrained(config_file, relative_attention_num_buckets=12)

    pt_model = SwitchTransformersForConditionalGeneration(config)

    params = flatten_dict(params, sep="/")
=======
    return s_dict

def convert_flax_checkpoint_to_pytorch(flax_params, pt_model):
    # Flatten Flax param dict, rename it and unflatten it
    params = flatten_dict(flax_params, sep="/")
>>>>>>> b9cac05d
    params = rename_keys(params)
    params = unflatten_dict(params, sep="/")

    # Load the flax params in the PT model
    load_flax_weights_in_pytorch_model(pt_model, params)
    return pt_model



<<<<<<< HEAD
    # Save pytorch-model
=======
def convert_switch_transformersx_checkpoint_to_flax(
    switch_transformersx_checkpoint_path, config_name, pytorch_dump_path
):
    config = SwitchTransformersConfig.from_pretrained(config_name)
    pt_model = SwitchTransformersForConditionalGeneration(config=config)
    flax_params = checkpoints.load_t5x_checkpoint(switch_transformersx_checkpoint_path)

    pt_model = convert_flax_checkpoint_to_pytorch(flax_params['target'], pt_model)

>>>>>>> b9cac05d
    print(f"Save PyTorch model to {pytorch_dump_path}")
    pt_model.save_pretrained(pytorch_dump_path)



if __name__ == "__main__":
    parser = argparse.ArgumentParser()
    # Required parameters
    parser.add_argument(
        "--switch_t5x_checkpoint_path",
        default=None,
        type=str,
        required=True,
<<<<<<< HEAD
        help=(
            "The config json file corresponding to the pre-trained SwitchTransformers model. \nThis specifies the"
            " model architecture. If not provided, a `gin_file` has to be provided."
        ),
    )
    parser.add_argument(
        "--gin_file", default=None, type=str, required=True, help="Path to the gin config file. If not provided, a `config_file` has to be passed   "
    )
    parser.add_argument(
        "--pytorch_dump_path", default=None, type=str, required=True, help="Path to the output PyTorch model."
=======
        help="Path the TX5 checkpoint.",
    )
    parser.add_argument(
        "--config_name", default=None, type=str, required=True, help="Config name of SwitchTransformers model."
    )
    parser.add_argument(
        "--pytorch_dump_folder_path", default=None, type=str, required=True, help="Path to the output FLAX model."
>>>>>>> b9cac05d
    )
    args = parser.parse_args()
    convert_switch_transformersx_checkpoint_to_flax(
        args.switch_t5x_checkpoint_path, args.config_name, args.pytorch_dump_folder_path
    )<|MERGE_RESOLUTION|>--- conflicted
+++ resolved
@@ -21,7 +21,6 @@
 from t5x import checkpoints
 from transformers import SwitchTransformersForConditionalGeneration, SwitchTransformersConfig
 from transformers.modeling_flax_pytorch_utils import load_flax_weights_in_pytorch_model
-<<<<<<< HEAD
 from transformers.utils import logging
 from transformers.utils.hub import get_file_from_repo
 
@@ -46,11 +45,6 @@
 }
 
 # should not include what is already done by the `from_pt` argument
-=======
-
-from flax.traverse_util import flatten_dict, unflatten_dict
-
->>>>>>> b9cac05d
 MOE_LAYER_NAME_MAPPING = {
     "/attention/": "/0/SelfAttention/",
     "/self_attention/": "/0/SelfAttention/",
@@ -68,11 +62,6 @@
     "relpos_bias/rel_embedding": "block/0/layer/0/SelfAttention/relative_attention_bias/weight",
     "router/router_weights/w/": "router/classifier/",
     "roer/roer_weights/w/": "router/classifier/",
-<<<<<<< HEAD
-
-
-=======
->>>>>>> b9cac05d
 }
 
 def rename_keys(s_dict):
@@ -107,26 +96,18 @@
         print(f"{key} -> {new_key}")
         s_dict[new_key] = s_dict.pop(key)
 
-<<<<<<< HEAD
-=======
     s_dict["encoder/block/0/layer/0/SelfAttention/relative_attention_bias/weight"] = s_dict["encoder/block/0/layer/0/SelfAttention/relative_attention_bias/weight"].T
     s_dict["decoder/block/0/layer/0/SelfAttention/relative_attention_bias/weight"] = s_dict["decoder/block/0/layer/0/SelfAttention/relative_attention_bias/weight"].T
->>>>>>> b9cac05d
 
     # 3. Take extra care of the EXPERTS layer
     for key in list(s_dict.keys()):
-<<<<<<< HEAD
         if "expert" in key:
 
-=======
-        if "expert" in key:          
->>>>>>> b9cac05d
             num_experts = s_dict[key].shape[0]
             expert_weihts = s_dict[key]
             for idx in range(num_experts):
                 s_dict[key.replace("expert/", f"experts/expert_{idx}/")] = expert_weihts[idx]
             s_dict.pop(key)
-<<<<<<< HEAD
 
     return s_dict
 
@@ -167,7 +148,7 @@
     # Initialise PyTorch model
 
     print(f"Loading flax weights from : {flax_checkpoint_path}")
-    t5x_model = checkpoints.load_t5x_checkpoint(flax_checkpoint_path)
+    flax_params = checkpoints.load_t5x_checkpoint(flax_checkpoint_path)
 
     if gin_file is not None:
         config = convert_gin_to_config(gin_file)
@@ -177,35 +158,12 @@
     pt_model = SwitchTransformersForConditionalGeneration(config)
 
     params = flatten_dict(params, sep="/")
-=======
-    return s_dict
-
-def convert_flax_checkpoint_to_pytorch(flax_params, pt_model):
-    # Flatten Flax param dict, rename it and unflatten it
-    params = flatten_dict(flax_params, sep="/")
->>>>>>> b9cac05d
     params = rename_keys(params)
     params = unflatten_dict(params, sep="/")
 
     # Load the flax params in the PT model
-    load_flax_weights_in_pytorch_model(pt_model, params)
-    return pt_model
+    load_flax_weights_in_pytorch_model(pt_model, params['target'])
 
-
-
-<<<<<<< HEAD
-    # Save pytorch-model
-=======
-def convert_switch_transformersx_checkpoint_to_flax(
-    switch_transformersx_checkpoint_path, config_name, pytorch_dump_path
-):
-    config = SwitchTransformersConfig.from_pretrained(config_name)
-    pt_model = SwitchTransformersForConditionalGeneration(config=config)
-    flax_params = checkpoints.load_t5x_checkpoint(switch_transformersx_checkpoint_path)
-
-    pt_model = convert_flax_checkpoint_to_pytorch(flax_params['target'], pt_model)
-
->>>>>>> b9cac05d
     print(f"Save PyTorch model to {pytorch_dump_path}")
     pt_model.save_pretrained(pytorch_dump_path)
 
@@ -219,7 +177,6 @@
         default=None,
         type=str,
         required=True,
-<<<<<<< HEAD
         help=(
             "The config json file corresponding to the pre-trained SwitchTransformers model. \nThis specifies the"
             " model architecture. If not provided, a `gin_file` has to be provided."
@@ -229,18 +186,12 @@
         "--gin_file", default=None, type=str, required=True, help="Path to the gin config file. If not provided, a `config_file` has to be passed   "
     )
     parser.add_argument(
-        "--pytorch_dump_path", default=None, type=str, required=True, help="Path to the output PyTorch model."
-=======
-        help="Path the TX5 checkpoint.",
-    )
-    parser.add_argument(
         "--config_name", default=None, type=str, required=True, help="Config name of SwitchTransformers model."
     )
     parser.add_argument(
-        "--pytorch_dump_folder_path", default=None, type=str, required=True, help="Path to the output FLAX model."
->>>>>>> b9cac05d
+        "--pytorch_dump_folder_path", default=None, type=str, required=True, help="Path to the output pytorch model."
     )
     args = parser.parse_args()
-    convert_switch_transformersx_checkpoint_to_flax(
-        args.switch_t5x_checkpoint_path, args.config_name, args.pytorch_dump_folder_path
+    convert_flax_checkpoint_to_pytorch(
+        args.switch_t5x_checkpoint_path, args.config_name, args.gin_file,args.pytorch_dump_folder_path
     )