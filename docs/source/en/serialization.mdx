<!--Copyright 2020 The HuggingFace Team. All rights reserved.

Licensed under the Apache License, Version 2.0 (the "License"); you may not use this file except in compliance with
the License. You may obtain a copy of the License at

http://www.apache.org/licenses/LICENSE-2.0

Unless required by applicable law or agreed to in writing, software distributed under the License is distributed on
an "AS IS" BASIS, WITHOUT WARRANTIES OR CONDITIONS OF ANY KIND, either express or implied. See the License for the
specific language governing permissions and limitations under the License.
-->

# Export to ONNX

If you need to deploy 🤗 Transformers models in production environments, we recommend
exporting them to a serialized format that can be loaded and executed on specialized
runtimes and hardware. In this guide, we'll show you how to export 🤗 Transformers
models to [ONNX (Open Neural Network eXchange)](http://onnx.ai).

<Tip>

Once exported, a model can be optimized for inference via techniques such as
quantization and pruning. If you are interested in optimizing your models to run with
maximum efficiency, check out the [🤗 Optimum
library](https://github.com/huggingface/optimum).

</Tip>

ONNX is an open standard that defines a common set of operators and a common file format
to represent deep learning models in a wide variety of frameworks, including PyTorch and
TensorFlow. When a model is exported to the ONNX format, these operators are used to
construct a computational graph (often called an _intermediate representation_) which
represents the flow of data through the neural network.

By exposing a graph with standardized operators and data types, ONNX makes it easy to
switch between frameworks. For example, a model trained in PyTorch can be exported to
ONNX format and then imported in TensorFlow (and vice versa).

🤗 Transformers provides a [`transformers.onnx`](main_classes/onnx) package that enables
you to convert model checkpoints to an ONNX graph by leveraging configuration objects.
These configuration objects come ready made for a number of model architectures, and are
designed to be easily extendable to other architectures.

Ready-made configurations include the following architectures:

<!--This table is automatically generated by `make fix-copies`, do not fill manually!-->

- ALBERT
- BART
- BEiT
- BERT
- BigBird
- BigBird-Pegasus
- Blenderbot
- BlenderbotSmall
- BLOOM
- CamemBERT
- CLIP
- CodeGen
- Conditional DETR
- ConvBERT
- ConvNeXT
- Data2VecText
- Data2VecVision
- DeBERTa
- DeBERTa-v2
- DeiT
- DETR
- DistilBERT
- ELECTRA
- ERNIE
- FlauBERT
- GPT Neo
- GPT-J
- GroupViT
- I-BERT
- LayoutLM
- LayoutLMv3
- LeViT
- Longformer
- LongT5
- M2M100
- Marian
- mBART
- MobileBERT
- MobileViT
- MT5
- OpenAI GPT-2
- OWL-ViT
- Perceiver
- PLBart
- ResNet
- RoBERTa
- RoFormer
- SegFormer
- SqueezeBERT
<<<<<<< HEAD
- SwitchTransformers
=======
- Swin Transformer
>>>>>>> 3ccda6d0
- T5
- Vision Encoder decoder
- ViT
- XLM
- XLM-RoBERTa
- XLM-RoBERTa-XL
- YOLOS

In the next two sections, we'll show you how to:

* Export a supported model using the `transformers.onnx` package.
* Export a custom model for an unsupported architecture.

## Exporting a model to ONNX

To export a 🤗 Transformers model to ONNX, you'll first need to install some extra
dependencies:

```bash
pip install transformers[onnx]
```

The `transformers.onnx` package can then be used as a Python module:

```bash
python -m transformers.onnx --help

usage: Hugging Face Transformers ONNX exporter [-h] -m MODEL [--feature {causal-lm, ...}] [--opset OPSET] [--atol ATOL] output

positional arguments:
  output                Path indicating where to store generated ONNX model.

optional arguments:
  -h, --help            show this help message and exit
  -m MODEL, --model MODEL
                        Model ID on huggingface.co or path on disk to load model from.
  --feature {causal-lm, ...}
                        The type of features to export the model with.
  --opset OPSET         ONNX opset version to export the model with.
  --atol ATOL           Absolute difference tolerence when validating the model.
```

Exporting a checkpoint using a ready-made configuration can be done as follows:

```bash
python -m transformers.onnx --model=distilbert-base-uncased onnx/
```

You should see the following logs:

```bash
Validating ONNX model...
        -[✓] ONNX model output names match reference model ({'last_hidden_state'})
        - Validating ONNX Model output "last_hidden_state":
                -[✓] (2, 8, 768) matches (2, 8, 768)
                -[✓] all values close (atol: 1e-05)
All good, model saved at: onnx/model.onnx
```

This exports an ONNX graph of the checkpoint defined by the `--model` argument. In this
example, it is `distilbert-base-uncased`, but it can be any checkpoint on the Hugging
Face Hub or one that's stored locally.

The resulting `model.onnx` file can then be run on one of the [many
accelerators](https://onnx.ai/supported-tools.html#deployModel) that support the ONNX
standard. For example, we can load and run the model with [ONNX
Runtime](https://onnxruntime.ai/) as follows:

```python
>>> from transformers import AutoTokenizer
>>> from onnxruntime import InferenceSession

>>> tokenizer = AutoTokenizer.from_pretrained("distilbert-base-uncased")
>>> session = InferenceSession("onnx/model.onnx")
>>> # ONNX Runtime expects NumPy arrays as input
>>> inputs = tokenizer("Using DistilBERT with ONNX Runtime!", return_tensors="np")
>>> outputs = session.run(output_names=["last_hidden_state"], input_feed=dict(inputs))
```

The required output names (like `["last_hidden_state"]`) can be obtained by taking a
look at the ONNX configuration of each model. For example, for DistilBERT we have:

```python
>>> from transformers.models.distilbert import DistilBertConfig, DistilBertOnnxConfig

>>> config = DistilBertConfig()
>>> onnx_config = DistilBertOnnxConfig(config)
>>> print(list(onnx_config.outputs.keys()))
["last_hidden_state"]
```

The process is identical for TensorFlow checkpoints on the Hub. For example, we can
export a pure TensorFlow checkpoint from the [Keras
organization](https://huggingface.co/keras-io) as follows:

```bash
python -m transformers.onnx --model=keras-io/transformers-qa onnx/
```

To export a model that's stored locally, you'll need to have the model's weights and
tokenizer files stored in a directory. For example, we can load and save a checkpoint as
follows:

<frameworkcontent> <pt>
```python
>>> from transformers import AutoTokenizer, AutoModelForSequenceClassification

>>> # Load tokenizer and PyTorch weights form the Hub
>>> tokenizer = AutoTokenizer.from_pretrained("distilbert-base-uncased")
>>> pt_model = AutoModelForSequenceClassification.from_pretrained("distilbert-base-uncased")
>>> # Save to disk
>>> tokenizer.save_pretrained("local-pt-checkpoint")
>>> pt_model.save_pretrained("local-pt-checkpoint")
```

Once the checkpoint is saved, we can export it to ONNX by pointing the `--model`
argument of the `transformers.onnx` package to the desired directory:

```bash
python -m transformers.onnx --model=local-pt-checkpoint onnx/
```
</pt> <tf>
```python
>>> from transformers import AutoTokenizer, TFAutoModelForSequenceClassification

>>> # Load tokenizer and TensorFlow weights from the Hub
>>> tokenizer = AutoTokenizer.from_pretrained("distilbert-base-uncased")
>>> tf_model = TFAutoModelForSequenceClassification.from_pretrained("distilbert-base-uncased")
>>> # Save to disk
>>> tokenizer.save_pretrained("local-tf-checkpoint")
>>> tf_model.save_pretrained("local-tf-checkpoint")
```

Once the checkpoint is saved, we can export it to ONNX by pointing the `--model`
argument of the `transformers.onnx` package to the desired directory:

```bash
python -m transformers.onnx --model=local-tf-checkpoint onnx/
```
</tf> </frameworkcontent>

## Selecting features for different model tasks

Each ready-made configuration comes with a set of _features_ that enable you to export
models for different types of tasks. As shown in the table below, each feature is
associated with a different `AutoClass`:

| Feature                              | Auto Class                           |
| ------------------------------------ | ------------------------------------ |
| `causal-lm`, `causal-lm-with-past`   | `AutoModelForCausalLM`               |
| `default`, `default-with-past`       | `AutoModel`                          |
| `masked-lm`                          | `AutoModelForMaskedLM`               |
| `question-answering`                 | `AutoModelForQuestionAnswering`      |
| `seq2seq-lm`, `seq2seq-lm-with-past` | `AutoModelForSeq2SeqLM`              |
| `sequence-classification`            | `AutoModelForSequenceClassification` |
| `token-classification`               | `AutoModelForTokenClassification`    |

For each configuration, you can find the list of supported features via the
[`~transformers.onnx.FeaturesManager`]. For example, for DistilBERT we have:

```python
>>> from transformers.onnx.features import FeaturesManager

>>> distilbert_features = list(FeaturesManager.get_supported_features_for_model_type("distilbert").keys())
>>> print(distilbert_features)
["default", "masked-lm", "causal-lm", "sequence-classification", "token-classification", "question-answering"]
```

You can then pass one of these features to the `--feature` argument in the
`transformers.onnx` package. For example, to export a text-classification model we can
pick a fine-tuned model from the Hub and run:

```bash
python -m transformers.onnx --model=distilbert-base-uncased-finetuned-sst-2-english \
                            --feature=sequence-classification onnx/
```

This displays the following logs:

```bash
Validating ONNX model...
        -[✓] ONNX model output names match reference model ({'logits'})
        - Validating ONNX Model output "logits":
                -[✓] (2, 2) matches (2, 2)
                -[✓] all values close (atol: 1e-05)
All good, model saved at: onnx/model.onnx
```

Notice that in this case, the output names from the fine-tuned model are `logits`
instead of the `last_hidden_state` we saw with the `distilbert-base-uncased` checkpoint
earlier. This is expected since the fine-tuned model has a sequence classification head.

<Tip>

The features that have a `with-past` suffix (like `causal-lm-with-past`) correspond to
model classes with precomputed hidden states (key and values in the attention blocks)
that can be used for fast autoregressive decoding.

</Tip>

<Tip>

For `VisionEncoderDecoder` type models, the encoder and decoder parts are
exported separately as two ONNX files named `encoder_model.onnx` and `decoder_model.onnx` respectively.

</Tip>


## Exporting a model for an unsupported architecture

If you wish to export a model whose architecture is not natively supported by the
library, there are three main steps to follow:

1. Implement a custom ONNX configuration.
2. Export the model to ONNX.
3. Validate the outputs of the PyTorch and exported models.

In this section, we'll look at how DistilBERT was implemented to show what's involved
with each step.

### Implementing a custom ONNX configuration

Let's start with the ONNX configuration object. We provide three abstract classes that
you should inherit from, depending on the type of model architecture you wish to export:

* Encoder-based models inherit from [`~onnx.config.OnnxConfig`]
* Decoder-based models inherit from [`~onnx.config.OnnxConfigWithPast`]
* Encoder-decoder models inherit from [`~onnx.config.OnnxSeq2SeqConfigWithPast`]

<Tip>

A good way to implement a custom ONNX configuration is to look at the existing
implementation in the `configuration_<model_name>.py` file of a similar architecture.

</Tip>

Since DistilBERT is an encoder-based model, its configuration inherits from
`OnnxConfig`:

```python
>>> from typing import Mapping, OrderedDict
>>> from transformers.onnx import OnnxConfig


>>> class DistilBertOnnxConfig(OnnxConfig):
...     @property
...     def inputs(self) -> Mapping[str, Mapping[int, str]]:
...         return OrderedDict(
...             [
...                 ("input_ids", {0: "batch", 1: "sequence"}),
...                 ("attention_mask", {0: "batch", 1: "sequence"}),
...             ]
...         )
```

Every configuration object must implement the `inputs` property and return a mapping,
where each key corresponds to an expected input, and each value indicates the axis of
that input. For DistilBERT, we can see that two inputs are required: `input_ids` and
`attention_mask`. These inputs have the same shape of `(batch_size, sequence_length)`
which is why we see the same axes used in the configuration.

<Tip>

Notice that `inputs` property for `DistilBertOnnxConfig` returns an `OrderedDict`. This
ensures that the inputs are matched with their relative position within the
`PreTrainedModel.forward()` method when tracing the graph. We recommend using an
`OrderedDict` for the `inputs` and `outputs` properties when implementing custom ONNX
configurations.

</Tip>

Once you have implemented an ONNX configuration, you can instantiate it by providing the
base model's configuration as follows:

```python
>>> from transformers import AutoConfig

>>> config = AutoConfig.from_pretrained("distilbert-base-uncased")
>>> onnx_config = DistilBertOnnxConfig(config)
```

The resulting object has several useful properties. For example, you can view the ONNX
operator set that will be used during the export:

```python
>>> print(onnx_config.default_onnx_opset)
11
```

You can also view the outputs associated with the model as follows:

```python
>>> print(onnx_config.outputs)
OrderedDict([("last_hidden_state", {0: "batch", 1: "sequence"})])
```

Notice that the outputs property follows the same structure as the inputs; it returns an
`OrderedDict` of named outputs and their shapes. The output structure is linked to the
choice of feature that the configuration is initialised with. By default, the ONNX
configuration is initialized with the `default` feature that corresponds to exporting a
model loaded with the `AutoModel` class. If you want to export a model for another task,
just provide a different feature to the `task` argument when you initialize the ONNX
configuration. For example, if we wished to export DistilBERT with a sequence
classification head, we could use:

```python
>>> from transformers import AutoConfig

>>> config = AutoConfig.from_pretrained("distilbert-base-uncased")
>>> onnx_config_for_seq_clf = DistilBertOnnxConfig(config, task="sequence-classification")
>>> print(onnx_config_for_seq_clf.outputs)
OrderedDict([('logits', {0: 'batch'})])
```

<Tip>

All of the base properties and methods associated with [`~onnx.config.OnnxConfig`] and
the other configuration classes can be overriden if needed. Check out [`BartOnnxConfig`]
for an advanced example.

</Tip>

### Exporting the model

Once you have implemented the ONNX configuration, the next step is to export the model.
Here we can use the `export()` function provided by the `transformers.onnx` package.
This function expects the ONNX configuration, along with the base model and tokenizer,
and the path to save the exported file:

```python
>>> from pathlib import Path
>>> from transformers.onnx import export
>>> from transformers import AutoTokenizer, AutoModel

>>> onnx_path = Path("model.onnx")
>>> model_ckpt = "distilbert-base-uncased"
>>> base_model = AutoModel.from_pretrained(model_ckpt)
>>> tokenizer = AutoTokenizer.from_pretrained(model_ckpt)

>>> onnx_inputs, onnx_outputs = export(tokenizer, base_model, onnx_config, onnx_config.default_onnx_opset, onnx_path)
```

The `onnx_inputs` and `onnx_outputs` returned by the `export()` function are lists of
the keys defined in the `inputs` and `outputs` properties of the configuration. Once the
model is exported, you can test that the model is well formed as follows:

```python
>>> import onnx

>>> onnx_model = onnx.load("model.onnx")
>>> onnx.checker.check_model(onnx_model)
```

<Tip>

If your model is larger than 2GB, you will see that many additional files are created
during the export. This is _expected_ because ONNX uses [Protocol
Buffers](https://developers.google.com/protocol-buffers/) to store the model and these
have a size limit of 2GB. See the [ONNX
documentation](https://github.com/onnx/onnx/blob/master/docs/ExternalData.md) for
instructions on how to load models with external data.

</Tip>

### Validating the model outputs

The final step is to validate that the outputs from the base and exported model agree
within some absolute tolerance. Here we can use the `validate_model_outputs()` function
provided by the `transformers.onnx` package as follows:

```python
>>> from transformers.onnx import validate_model_outputs

>>> validate_model_outputs(
...     onnx_config, tokenizer, base_model, onnx_path, onnx_outputs, onnx_config.atol_for_validation
... )
```

This function uses the [`~transformers.onnx.OnnxConfig.generate_dummy_inputs`] method to
generate inputs for the base and exported model, and the absolute tolerance can be
defined in the configuration. We generally find numerical agreement in the 1e-6 to 1e-4
range, although anything smaller than 1e-3 is likely to be OK.

## Contributing a new configuration to 🤗 Transformers

We are looking to expand the set of ready-made configurations and welcome contributions
from the community! If you would like to contribute your addition to the library, you
will need to:

* Implement the ONNX configuration in the corresponding `configuration_<model_name>.py`
file
* Include the model architecture and corresponding features in
  [`~onnx.features.FeatureManager`]
* Add your model architecture to the tests in `test_onnx_v2.py`

Check out how the configuration for [IBERT was
contributed](https://github.com/huggingface/transformers/pull/14868/files) to get an
idea of what's involved.<|MERGE_RESOLUTION|>--- conflicted
+++ resolved
@@ -94,11 +94,8 @@
 - RoFormer
 - SegFormer
 - SqueezeBERT
-<<<<<<< HEAD
 - SwitchTransformers
-=======
 - Swin Transformer
->>>>>>> 3ccda6d0
 - T5
 - Vision Encoder decoder
 - ViT
